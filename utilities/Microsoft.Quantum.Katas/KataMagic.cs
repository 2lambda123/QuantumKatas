--- conflicted
+++ resolved
@@ -29,7 +29,7 @@
                     "To run a test called `Test`:\n" +
                     "```\n" +
                     "In []: %kata T101_StateFlip \n" +
-                    "     : operation StateFlip (q : Qubit) : Unit is Adj + Ctl {\n" +
+                    "       operation StateFlip (q : Qubit) : Unit is Adj + Ctl {\n" +
                     "           // The Pauli X gate will change the |0⟩ state to the |1⟩ state and vice versa.\n" +
                     "           // Type X(q);\n" +
                     "           // Then run the cell using Ctrl/⌘+Enter.\n" +
@@ -39,7 +39,7 @@
                     "Out[]: Qubit in invalid state. Expecting: Zero\n" +
 	                "       \tExpected:\t0\n"+
 	                "       \tActual:\t0.5000000000000002\n" +
-                    "       Try again!" +
+                    "       Try again!\n" +
                     "```\n"
                 }
             };
@@ -85,35 +85,7 @@
         /// </summary>
         protected override SimulatorBase SetDisplay(SimulatorBase simulator, IChannel channel)
         {
-<<<<<<< HEAD
             SimulatorBase sim = base.SetDisplay(simulator, channel);
-=======
-            var skeletonAnswer = FindSkeletonAnswer(test, userAnswer);
-            if (skeletonAnswer == null)
-            {
-                channel.Stderr($"Invalid task: {userAnswer.FullName}");
-                return false;
-            }
-
-            try
-            {
-                var qsim = CreateSimulator(channel);
-
-                qsim.DisableExceptionPrinting();
-                qsim.DisableLogToConsole();
-
-                qsim.OnDisplayableDiagnostic += channel.Display;
-
-                // Register all solutions to previously executed tasks (including the current one)
-                foreach (KeyValuePair<OperationInfo, OperationInfo> answer in AllAnswers) {
-                    Logger.LogDebug($"Registering {answer.Key.FullName}");
-                    qsim.Register(answer.Key.RoslynType, answer.Value.RoslynType, typeof(ICallable));
-                }
-
-                var value = test.RunAsync(qsim, null).Result;
-
-                if (qsim is IDisposable dis) { dis.Dispose(); }
->>>>>>> 9366d583
 
             if(sim is QuantumSimulator qsim)
             {
