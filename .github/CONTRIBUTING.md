--- conflicted
+++ resolved
@@ -110,11 +110,7 @@
 Updating the Katas to a different QDK version can be done using PowerShell script [Update-QDKVersion](https://github.com/microsoft/QuantumKatas/blob/main/scripts/Update-QDKVersion.ps1). It takes one parameter, the version to be used, so the command looks like this:
 
 ```powershell
-<<<<<<< HEAD
-   PS> ./scripts/Update-QDKVersion.ps1 0.21.2112181770-beta 
-=======
    PS> ./scripts/Update-QDKVersion.ps1 0.22.187631 
->>>>>>> 5c0a5ba7
 ```
 
 After running this script you should validate that the update didn't introduce any breaking changes; see the next section for how to do this.
